(ns clojureql.core
  ^{:author "Lau B. Jensen    <lau.jensen@bestinclass.dk>"
    :doc    "ClojureQL is superior SQL integration for Clojure, which allows
             you to access tables and rows as objects that have uniform interfaces
             for queries, inserts and deletions.

             Short Tutorial:

             First you may define a connection object through which database access
             will be provided.

             (def db
                  {:classname   \"com.mysql.jdbc.Driver\"
                   :subprotocol \"mysql\"
                   :user        \"cql\"
                   :password    \"cql\"
                   :subname     \"//localhost:3306/cql\"})

             This object can be used in 2 ways:
               1) As a connection which opens and closes on every query.
                  To achieve this, pass the db object as the first argument
                  when you construct a table:

                          (table db :users)

               2) As a persistent connection, which does not automatically close:

                          (open-global :mysql db)

                  This call opens the connection, which can then be supplied to the
                  table constructor as well:

                          (table :mysql :users)

             With a connection established/defined you can begin interacting with your
             database. Everything revolves around table objects, which can be queried (@)
             added to (conj!), deleted from (disj!), joined to others tables (join or
             outer-join) and much more. All actions on tables are composable and this
             is the contract:

                 No action is executed unless the table object is deferenced (@) or
                 if you call a function which is suffixed with a bang (!).

             How do I query all fields of a table named 'users'?

                 @(table :mysql :users)

             How do I query 2 specific columns?

                 @(-> (table :mysql :users)
                      (project [:name :title]))

             How do I compose actions on queries?

                 @(-> (table :mysql :users)
                      (select (where (= :name \"Lau\")))
                      (project [:name :title]))
                      (sort :name :asc))

             How do I inspect the compiled SQL statement before execution?

                 (-> (table :mysql :users)
                     (select (where (= :name \"Lau\")))
                     (project [:name :title]))
                     (sort :asc)
                     to-sql)

             For more advanced examples please review README.md, demo.clj and core_test.clj."
    :url    "http://github.com/LauJensen/clojureql"}
  (:refer-clojure
   :exclude [take drop sort conj! disj!])
  (:use
   [clojureql internal predicates]
   [clojure.string :only [join] :rename {join join-str}]
   [clojure.contrib sql [core :only [-?> -?>>]]]
   [clojure.contrib.sql.internal :as sqlint]
   [clojure.walk :only (postwalk-replace)]))

                                        ; GLOBALS

(def *debug* false) ; If true: Shows all SQL expressions before executing
(declare table?)
(def global-connections (atom {}))
                                        ; CONNECTIVITY

(defn open-global [id specs]
  (let [con (sqlint/get-connection specs)]
    (when-let [ac (-> specs :auto-commit)]
      (.setAutoCommit con ac))
    (swap! global-connections assoc id {:connection con :opts specs})))

(defn close-global
  "Supplied with a keyword identifying a global connection, that connection
  is closed and the reference dropped."
  [conn-name]
  (if-let [conn (conn-name @global-connections)]
    (do
      (.close (:connection conn))
      (swap! global-connections dissoc conn-name)
      true)
    (throw
     (Exception. (format "No global connection by that name is open (%s)" conn-name)))))

(defn with-cnx*
  "Evaluates func in the context of a new connection to a database then
  closes the connection."
  [con-info func]
  (io!
   (if (keyword? con-info)
     (if-let [con (@clojureql.core/global-connections con-info)]
       (binding [sqlint/*db*
                 (assoc sqlint/*db*
                   :connection (:connection con)
                   :level 0
                   :rollback (atom false)
                   :opts     (:opts con))]
         (func))
       (throw
        (Exception. "No such global connection currently open!")))
     (with-open [con (sqlint/get-connection con-info)]
       (binding [sqlint/*db*
                 (assoc sqlint/*db*
                   :connection con
                   :level 0
                   :rollback (atom false)
                   :opts     con-info)]
         (.setAutoCommit con (or (-> con-info :auto-commit) true))
         (func))))))

(defmacro with-cnx
  "For internal use only. If you want to wrap a query in a connection, use
   with-connection"
  [db-spec & body]
  `(with-cnx* ~db-spec (fn [] ~@body)))

                                       ; INTERFACES


(defmacro with-results
  "Executes the body, wherein the results of the query can be accessed
   via the name supplies as results.

  Example:
   (with-results table res
     (println res))            "
  [[results tble] & body]
  `(apply-on ~tble (fn [~results] ~@body)))

(defmacro in-connection*
  "For internal use only!

   This lets users supply a nil argument as the connection when
   constructing a table, and instead wrapping their calls in
   with-connection"
  [& body]
  `(if ~'cnx
     (with-cnx ~'cnx (do ~@body))
     (do ~@body)))

(defmacro where [clause]
  "Constructs a where-clause for queries.

   (where (or (< :a 2) (>= :b 4))) => \"((a < ?) OR (b >= ?))\"

   If you call str on the result, you'll get the above. If you call
   (:env) you will see the captured environment

   Use as: (select tble (where ...))"
  `~(postwalk-replace
     '{=   clojureql.predicates/=*
       !=  clojureql.predicates/!=*
       <   clojureql.predicates/<*
       >   clojureql.predicates/>*
       <=  clojureql.predicates/<=*
       >=  clojureql.predicates/>=*
       and clojureql.predicates/and*
       or  clojureql.predicates/or*}
     clause))

(defn requires-subselect?
  [table]
  (if (keyword? table)
    false
    (or (has-aggregate? table)
        (number? (:limit table)) ; TODO: Check offset as well?
        (seq (:restriction table)))))

(defn extract-aliases
  " Internal: Looks through the tables in 'joins' and finds tables
              which requires subselects. It returns a vector of the
              original name and the new name for each table "
  [joins]
  (for [[tbl-or-kwd pred] (map :data joins)
             :when (requires-subselect? tbl-or-kwd)
             :let [{:keys [tname tcols]} tbl-or-kwd
                   alias (find-first-alias tcols)]]
         [(to-tablename tname) (str (name tname) "_subselect." alias)]))

(declare table?)
(declare to-sql)

(defn apply-aliases
  [stmt aliases]
  [(reduce (fn [acc [old new]]
            (.replaceAll acc old (-> (.split new "\\.") first)))
          stmt aliases)])

(defn build-join
  "Generates a JOIN statement from the joins field of a table"
  [{[tname pred] :data type :type pos :position} aliases]
  (let [pred (if (and (seq aliases) (string? pred))
               (reduce (fn [acc a]
                         (let [t1name (if (or (keyword? tname) (string? tname))
                                        (to-tablename tname)
                                        (to-tablename (:tname tname)))
                               alias  (-> (.split a "\\.") first)]
                           (if (.contains alias t1name)
                             (replace-in acc t1name alias)
                             acc)))
                       pred (map last aliases))
               pred)
        [subselect env] (when (requires-subselect? tname)
                          (to-sql tname))]
    [(assemble-sql "%s %s JOIN %s %s %s"
       (if (keyword? pos)  (-> pos name .toUpperCase) "")
       (if (not= :join type) (-> type name .toUpperCase) "")
       (if (requires-subselect? tname)
         (assemble-sql "(%s) AS %s_subselect" subselect
                       (to-tablename (:tname tname)))
         (to-tablename tname))
       (if-not (keyword? pred) " ON " "")
       (if (keyword? pred)
         (format " USING(%s) " (name pred))
         (-> (str pred) (apply-aliases aliases) first)))
     (if (and subselect (map? pred))
       (assoc pred :env (into (:env pred) env))
       pred)]))

(defn to-sql [tble]
  (let [{:keys [cnx tname tcols restriction renames joins
                grouped-by limit offset order-by]} tble
        aliases   (when joins (extract-aliases joins))
        fields    (str (if tcols (to-fieldlist tname tcols) "*")
                       (when (seq aliases)
                         (str "," (join-str "," (map last aliases)))))
        jdata     (when joins
                    (for [join-data joins] (build-join join-data aliases)))
        tables    (if joins
                    (str (if renames
                           (with-rename tname (qualify tname tcols) renames)
                           (to-tablename tname)) \space
                           (join-str " " (map first jdata)))
                    (if renames
                      (with-rename tname (qualify tname tcols) renames)
                      (to-tablename tname)))
        preds     (if (and aliases restriction)
                    (reduce (fn [acc [orig-name alias]]
                              (replace-in acc orig-name (-> (.split alias "\\.") first)))
                            restriction aliases)
                    (when restriction
                      restriction))
        statement (clean-sql ["SELECT" fields
                       (when tables "FROM") tables
                       (when preds "WHERE") (str preds)
                       (when (seq order-by) (str "ORDER BY " (to-orderlist tname order-by)))
                       (when grouped-by     (str "GROUP BY " (to-fieldlist tname grouped-by)))
                       (when limit          (str "LIMIT " limit))
                       (when offset         (str "OFFSET " offset))])
        env       (->> [(map (comp :env last) jdata) (if preds [(:env preds)])]
<<<<<<< HEAD
                       flatten vec
=======
                       flatten
>>>>>>> db4583ac
                       (remove nil?)
                       vec)
        sql-vec   (into [statement] env)]
    (when *debug* (prn sql-vec))
    sql-vec))

(defn interpolate-sql [[stmt & args]]
  "For compilation test purposes only"
  (reduce #(.replaceFirst %1 "\\?" (if (nil? %2) "NULL" (str %2))) stmt args))


                                        ; RELATIONAL ALGEBRA

(defprotocol Relation
  (select     [this predicate]            "Queries the table using a predicate")
  (project    [this fields]               "Projects fields onto the query")
  (join       [this table2 join_on]       "Joins two table")
  (outer-join [this table2 type join_on]  "Makes an outer join of type :left|:right|:full")
  (rename     [this newnames]             "Renames colums in a join")
  (aggregate  [this aggregates]
              [this aggregates group-by]  "Computes aggregates grouped by the specified fields")

  (conj!      [this records]              "Inserts record(s) into the table")
  (disj!      [this predicate]            "Deletes record(s) from the table")
  (update-in! [this pred records]         "Inserts or updates record(s) where pred is true")

  (limit      [this n]                    "Queries the table with LIMIT n, call via take")
  (offset     [this n]                    "Queries the table with OFFSET n, call via drop")
  (sorted     [this fields]               "Sorts the query using fields, call via sort")
  (grouped    [this field]                "Groups the expression by field")

  (apply-on   [this f]                    "Applies f on a resultset, call via with-results"))

(defrecord RTable [cnx tname tcols restriction renames joins grouped-by limit offset order-by]
  clojure.lang.IDeref
  (deref [this]
     (in-connection*
      (with-results* (to-sql this)
        (fn [rs] (doall rs)))))

  Relation
  (apply-on [this f]
    (let [[sql-string & env] (to-sql this)]
     (in-connection*
       (with-open [stmt (.prepareStatement (:connection sqlint/*db*) sql-string)]
         (with-open [rset (.executeQuery stmt)]
           (doseq [[idx v] (map vector (iterate inc 1) env)]
             (.setObject stmt idx v))
           (f (resultset-seq rset)))))))

  (select [this predicate]
<<<<<<< HEAD
    (assoc this :restriction predicate)) 
=======
    (assoc this :restriction predicate)) ;TODO: Make this additive
>>>>>>> db4583ac

  (project [this fields]
    (assoc this :tcols fields))

  (join [this table2 join-on]
    (if (requires-subselect? table2)
      (assoc this
        :joins (conj (or joins [])
                 {:data     [table2 join-on]
                 :type     :join
                 :position ""}))
      (assoc this
        :tcols (if-let [t2cols (seq (:tcols table2))]
                 (apply conj (or tcols [])
                        (qualify (to-tablename (:tname table2)) t2cols))
                 tcols)
        :joins (conj (or joins [])
                 {:data     [(to-tablename (:tname table2)) join-on]
                 :type     :join
                 :position ""}))))

  (outer-join [this table2 type join-on]
    (if (requires-subselect? table2)
      (assoc this
        :joins (conj (or joins [])
                 {:data     [table2 join-on]
                 :type     :outer
                 :position type}))
      (assoc this
        :tcols (if-let [t2cols (seq (:tcols table2))]
                 (apply conj (or tcols [])
                        (qualify (to-tablename (:tname table2)) t2cols))
                 tcols)
        :joins (conj (or joins [])
                 {:data     [(to-tablename (:tname table2)) join-on]
                  :type     :outer
                  :position type}))))

  (rename [this newnames]
    (assoc this :renames (merge (or renames {}) newnames)))

  (aggregate [this aggregates]
    (aggregate this aggregates []))

  (aggregate [this aggregates group-by]
     (let [grps (reduce conj group-by grouped-by)
           table (project this (into grps aggregates))]
      (if (seq grps)
        (assoc table :grouped-by grps)
        table)))

  (conj! [this records]
     (in-connection*
      (if (map? records)
        (insert-records tname records)
        (apply insert-records tname records)))
     this)

  (disj! [this predicate]
     (in-connection*
       (delete-rows tname (into [(str predicate)] (:env predicate))))
    this)

  (update-in! [this pred records]
    (let [predicate (into [(str pred)] (:env pred))]
      (when *debug* (prn predicate))
      (in-connection*
       (if (map? records)
         (update-or-insert-vals tname predicate records)
         (apply update-or-insert-vals tname predicate records)))
      this))

  (grouped [this field]
    (assoc this :grouped-by (to-name tname field)))

  (limit [this n]
    (if limit
      (assoc this :limit (min limit n))
      (assoc this :limit n)))

  (offset [this n]
    (let [limit  (if limit  (- limit  n))
          offset (if offset (+ offset n) n)]
      (assoc this
        :limit  limit
        :offset offset)))

  (sorted [this fields]
    (assoc this
      :order-by fields)))

                                        ; INTERFACES

(defn table
  "Constructs a relational object."
  ([table-name]
     (table nil table-name))
  ([connection-info table-name]
     (RTable. connection-info table-name [:*] nil nil nil nil nil nil nil)))

(defn table?
  "Returns true if tinstance is an instnce of RTable"
  [tinstance]
  (instance? clojureql.core.RTable tinstance))

(defn take
  "A take which works on both tables and collections"
  [obj & args]
  (if (table? obj)
    (apply limit obj args)
    (apply clojure.core/take obj args)))

(defn sort
  "A sort which works on both tables and collections"
  [obj & args]
  (if (table? obj)
    (apply sorted obj args)
    (apply clojure.core/sort obj args)))

(defn drop
  "A drop which works on both tables and collections"
  [obj & args]
  (if (table? obj)
    (apply offset obj args)
    (apply clojure.core/drop obj args)))<|MERGE_RESOLUTION|>--- conflicted
+++ resolved
@@ -267,11 +267,7 @@
                        (when limit          (str "LIMIT " limit))
                        (when offset         (str "OFFSET " offset))])
         env       (->> [(map (comp :env last) jdata) (if preds [(:env preds)])]
-<<<<<<< HEAD
-                       flatten vec
-=======
                        flatten
->>>>>>> db4583ac
                        (remove nil?)
                        vec)
         sql-vec   (into [statement] env)]
@@ -323,11 +319,7 @@
            (f (resultset-seq rset)))))))
 
   (select [this predicate]
-<<<<<<< HEAD
-    (assoc this :restriction predicate)) 
-=======
     (assoc this :restriction predicate)) ;TODO: Make this additive
->>>>>>> db4583ac
 
   (project [this fields]
     (assoc this :tcols fields))
