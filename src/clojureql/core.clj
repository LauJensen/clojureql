(ns clojureql.core
  ^{:author "Lau B. Jensen    <lau.jensen@bestinclass.dk>"
    :doc    "ClojureQL is superior SQL integration for Clojure, which allows
             you to access tables and rows as objects that have uniform interfaces
             for queries, inserts and deletions.

             Please see the README.md for documentation"
    :url    "http://github.com/LauJensen/clojureql"}
  (:refer-clojure
   :exclude [take drop sort conj! disj! compile distinct])
  (:use
   [clojureql internal predicates]
   [clojure.string :only [join upper-case] :rename {join join-str}]
   [clojure.contrib sql [core :only [-?> -?>>]]]
   [clojure.contrib.sql.internal :as sqlint]
   [clojure.walk :only (postwalk-replace)]))

                                        ; GLOBALS

(def *debug* false)
(def global-connections (atom {}))

(declare table?)
(declare compile)
(declare table?)

                                        ; CONNECTIVITY

(defn open-global [id specs]
  (let [con (sqlint/get-connection specs)]
    (when-let [ac (-> specs :auto-commit)]
      (.setAutoCommit con ac))
    (swap! global-connections assoc id {:connection con :opts specs})))

(defn close-global
  "Supplied with a keyword identifying a global connection, that connection
  is closed and the reference dropped."
  [conn-name]
  (if-let [conn (conn-name @global-connections)]
    (do
      (.close (:connection conn))
      (swap! global-connections dissoc conn-name)
      true)
    (throw
     (Exception. (format "No global connection by that name is open (%s)" conn-name)))))

(defmacro with-cnx
  "For internal use only. If you want to wrap a query in a connection, use
   with-connection"
  [db-spec & body]
  `(with-cnx* ~db-spec (fn [] ~@body)))

(defn with-cnx*
  "Evaluates func in the context of a new connection to a database then
  closes the connection."
  [con-info func]
  (io!
   (if (keyword? con-info)
     (if-let [con (@clojureql.core/global-connections con-info)]
       (binding [sqlint/*db*
                 (assoc sqlint/*db*
                   :connection (:connection con)
                   :level 0
                   :rollback (atom false)
                   :opts     (:opts con))]
         (func))
       (throw
        (Exception. "No such global connection currently open!")))
     (with-open [con (sqlint/get-connection con-info)]
       (binding [sqlint/*db*
                 (assoc sqlint/*db*
                   :connection con
                   :level 0
                   :rollback (atom false)
                   :opts     con-info)]
         (.setAutoCommit con (or (-> con-info :auto-commit) true))
         (func))))))

                                       ; INTERFACES


(defmacro with-results
  "Executes the body, wherein the results of the query can be accessed
   via the name supplies as results.

  Example:
   (with-results [res table]
     (println res))"
  [[results tble] & body]
  `(apply-on ~tble (fn [~results] ~@body)))

(defmacro where [clause]
  "Constructs a where-clause for queries.

   (where (or (< :a 2) (>= :b 4))) => \"((a < ?) OR (b >= ?))\"

   If you call str on the result, you'll get the above. If you call
   (:env) you will see the captured environment

   Use as: (select tble (where ...))"
  `~(postwalk-replace
     '{=   clojureql.predicates/=*
       !=  clojureql.predicates/!=*
       <   clojureql.predicates/<*
       >   clojureql.predicates/>*
       <=  clojureql.predicates/<=*
       >=  clojureql.predicates/>=*
       and clojureql.predicates/and*
       or  clojureql.predicates/or*
       not clojureql.predicates/not*}
     clause))

(defmulti compile
  (fn [table db] (:dialect db)))

(defn- combination-op [combination]
  (->> [(:type combination) (:mode combination)]
       (remove nil?)
       (map name)
       (join-str " ")
       upper-case))

(defn- append-combination [type relation-1 relation-2 & [mode]]
  (assoc relation-1
    :combination
    (if-let [combination (:combination relation-1)]
      {:relation (append-combination type (:relation combination) relation-2 mode)
       :type (:type combination)
       :mode (:mode combination)}
      {:relation relation-2 :type type :mode mode}) ))

(defn- append-combinations [type relation relations & [mode]]
  (reduce #(append-combination type %1 %2 mode)
          relation (if (vector? relations) relations [relations])))

(defn build-join
  "Generates a JOIN statement from the joins field of a table"
  [{[tname pred] :data type :type pos :position} aliases]
  (let [pred (if (and (seq aliases) (string? pred))
               (reduce (fn [acc a]
                         (let [t1name (if (or (keyword? tname) (string? tname))
                                        (to-tablename tname)
                                        (to-tablename (:tname tname)))
                               alias  (-> (.split a "\\.") first)]
                           (if (.contains alias t1name)
                             (replace-in acc t1name alias)
                             acc)))
                       pred (map last aliases))
               pred)
        [subselect env] (when (requires-subselect? tname)
                          (compile tname :default))]
    [(assemble-sql "%s %s JOIN %s %s %s"
       (if (keyword? pos)  (-> pos name .toUpperCase) "")
       (if (not= :join type) (-> type name .toUpperCase) "")
       (if (requires-subselect? tname)
         (assemble-sql "(%s) AS %s_subselect" subselect
                       (to-tablename (:tname tname)))
         (to-tablename tname))
       (if-not (keyword? pred) " ON " "")
       (if (keyword? pred)
         (format " USING(%s) " (name pred))
         (-> (str pred) (apply-aliases aliases) first)))
     (if (and subselect (map? pred))
       (assoc pred :env (into (:env pred) env))
       pred)]))

(defmethod compile :default [tble db]
  (let [{:keys [cnx tname tcols restriction renames joins
                grouped-by limit offset order-by select-modifiers]} tble
        aliases   (when joins (extract-aliases joins))
        combination (if (:combination tble) (compile (:relation (:combination tble)) :default))
        fields    (str (if tcols (to-fieldlist tname tcols) "*")
                       (when (seq aliases)
                         (str ","
                              (->> (map rest aliases)
                                   (map #(join-str "," %))
                                   (apply str)))))
        jdata     (when joins
                    (for [join-data joins] (build-join join-data aliases)))
        tables    (if joins
                    (str (if renames
                           (with-rename tname (qualify tname tcols) renames)
                           (to-tablename tname))
                         \space
                         (join-str " " (map first jdata)))
                    (if renames
                      (with-rename tname (qualify tname tcols) renames)
                      (to-tablename tname)))
        preds     (if (and (seq restriction) (seq aliases))
                    (apply-aliases-to-predicate restriction aliases)
                    (when restriction
<<<<<<< HEAD
                      restriction))
        statement (clean-sql ["SELECT"
			      (when select-modifiers (join-str (clojure.core/distinct select-modifiers)))
			      fields
=======
                    restriction))
        statement (clean-sql ["SELECT" fields
>>>>>>> e8e5dc90
                       (when tables "FROM") tables
                       (when preds "WHERE") (str preds)
                       (when (seq order-by) (str "ORDER BY " (to-orderlist tname order-by)))
                       (when grouped-by     (str "GROUP BY " (to-fieldlist tname grouped-by)))
                       (when limit          (str "LIMIT " limit))
                       (when offset         (str "OFFSET " offset))
                       (when combination    (str (combination-op (:combination tble))
                                                 \space
                                                 (first combination)))])
        env       (concat
                   (->> [(map (comp :env last) jdata) (if preds [(:env preds)])]
                        flatten (remove nil?) vec)
                   (rest combination))
        sql-vec   (into [statement] env)]
    (when *debug* (prn sql-vec))
    sql-vec))

                                        ; RELATIONAL ALGEBRA

(defprotocol Relation
  (select     [this predicate]            "Queries the table using a predicate")
  (project    [this fields]               "Projects fields onto the query")
  (join       [this table2 join_on]       "Joins two table")
  (outer-join [this table2 type join_on]  "Makes an outer join of type :left|:right|:full")
  (rename     [this newnames]             "Renames colums in a join")
  (aggregate  [this aggregates]
              [this aggregates group-by]  "Computes aggregates grouped by the specified fields")

  (conj!      [this records]              "Inserts record(s) into the table")
  (disj!      [this predicate]            "Deletes record(s) from the table")
  (update-in! [this pred records]         "Inserts or updates record(s) where pred is true")

  (difference [this relations]
              [this relations mode]       "Return a relation that is the difference of the input relations. To allow duplicate values use :all as mode.")

  (intersection [this relations]
                [this relations mode]     "Return a relation that is the intersection of the input relations. To allow duplicate values use :all as mode.")

  (union      [this relations]
              [this relations mode]       "Return a relation that is the difference of the input relations. To allow duplicate values use :all as mode.")

  (limit      [this n]                    "Queries the table with LIMIT n, call via take")
  (offset     [this n]                    "Queries the table with OFFSET n, call via drop")
  (order-by   [this fields]               "Orders the query by fields, call via sort")
  (grouped    [this field]                "Groups the expression by field")
  (distinct   [this]                      "Makes a select query distinct on all fields")
  (apply-on   [this f]                    "Applies f on a resultset, call via with-results"))

(defrecord RTable [cnx tname tcols restriction renames joins grouped-by limit offset order-by]
  clojure.lang.IDeref
  (deref [this]
     (in-connection*
      (with-results* (compile this cnx)
        (fn [rs] (doall rs)))))

  Relation
  (apply-on [this f]
    (let [[sql-string & env] (compile this cnx)]
     (in-connection*
       (with-open [stmt (.prepareStatement (:connection sqlint/*db*) sql-string)]
	 (doseq [[idx v] (map vector (iterate inc 1) env)]
	   (.setObject stmt idx v))
         (with-open [rset (.executeQuery stmt)]
           (f (resultset-seq rset)))))))

  clojure.lang.IFn
  (invoke [this kw]
    (let [results @this]
      (if (= 1 (count results))
        (kw (first results))
        (throw (Exception. "Multiple items in resultsetseq, keyword lookup not possible")))))

  (select [this clause]
    (assoc this :restriction
           (fuse-predicates (or restriction (predicate nil nil))
                            clause)))

  (distinct [this]
    (assoc this
      :select-modifiers
      (conj (or (:select-modifiers this) []) "DISTINCT")))
  
  (project [this fields]
    (assoc this :tcols fields))

  (join [this table2 join-on]
    (if (requires-subselect? table2)
      (assoc this
        :joins (conj (or joins [])
                 {:data     [table2 join-on]
                 :type     :join
                 :position ""}))
      (assoc this
        :tcols (if-let [t2cols (seq (:tcols table2))]
                 (apply conj (or tcols [])
                        (qualify (to-tablename (:tname table2)) t2cols))
                 tcols)
        :joins (conj (or joins [])
                 {:data     [(to-tablename (:tname table2)) join-on]
                 :type     :join
                 :position ""}))))

  (outer-join [this table2 type join-on]
    (if (requires-subselect? table2)
      (assoc this
        :joins (conj (or joins [])
                 {:data     [table2 join-on]
                 :type     :outer
                 :position type}))
      (assoc this
        :tcols (if-let [t2cols (seq (:tcols table2))]
                 (apply conj (or tcols [])
                        (qualify (to-tablename (:tname table2)) t2cols))
                 tcols)
        :joins (conj (or joins [])
                 {:data     [(to-tablename (:tname table2)) join-on]
                  :type     :outer
                  :position type}))))

  (difference [this relations]
    (difference this relations nil))

  (difference [this relations mode]
    (append-combinations :except this relations mode))

  (intersection [this relations]
    (intersection this relations nil))

  (intersection [this relations mode]
    (append-combinations :intersect this relations mode))

  (union [this relations]
    (union this relations nil))

  (union [this relations mode]
    (append-combinations :union this relations mode))

  (rename [this newnames]
    (assoc this :renames (merge (or renames {}) newnames)))

  (aggregate [this aggregates]
    (aggregate this aggregates []))

  (aggregate [this aggregates group-by]
     (let [grps (reduce conj group-by grouped-by)
           table (project this (into grps aggregates))]
      (if (seq grps)
        (assoc table :grouped-by grps)
        table)))

  (conj! [this records]
     (in-connection*
      (if (map? records)
        (insert-records tname records)
        (apply insert-records tname records)))
     this)

  (disj! [this predicate]
     (in-connection*
       (delete-rows tname (into [(str predicate)] (:env predicate))))
    this)

  (update-in! [this pred records]
    (let [predicate (into [(str pred)] (:env pred))]
      (when *debug* (prn predicate))
      (in-connection*
       (if (map? records)
         (update-or-insert-vals tname predicate records)
         (apply update-or-insert-vals tname predicate records)))
      this))

  (grouped [this field]
    (assoc this :grouped-by (to-name tname field)))

  (limit [this n]
    (if limit
      (assoc this :limit (min limit n))
      (assoc this :limit n)))

  (offset [this n]
    (let [limit  (if limit  (- limit  n))
          offset (if offset (+ offset n) n)]
      (assoc this
        :limit  limit
        :offset offset)))

  (order-by [this fields]
    (assoc this
      :order-by fields)))

                                        ; INTERFACES

(defn interpolate-sql [[stmt & args]]
  "For compilation test purposes only"
  (reduce #(.replaceFirst %1 "\\?" (if (nil? %2) "NULL" (str %2))) stmt args))

(defmethod print-method RTable [tble ^String out]
  "RTables print as SQL92 compliant SQL"
  (.write out (-> tble (compile nil) interpolate-sql)))

(defn table
  "Constructs a relational object."
  ([table-name]
     (table nil table-name))
  ([connection-info table-name]
     (let [connection-info (if (fn? connection-info)
			     (connection-info)
			     connection-info)]
       (RTable. connection-info table-name [:*] nil nil nil nil nil nil nil))))

(defn table?
  "Returns true if tinstance is an instnce of RTable"
  [tinstance]
  (instance? clojureql.core.RTable tinstance))

(defn take
  "A take which works on both tables and collections"
  [obj & args]
  (if (table? obj)
    (apply limit obj args)
    (apply clojure.core/take obj args)))

(defn sort
  "A sort which works on both tables and collections"
  [obj & args]
  (if (table? obj)
    (apply order-by obj args)
    (apply clojure.core/sort obj args)))

(defn drop
  "A drop which works on both tables and collections"
  [obj & args]
  (if (table? obj)
    (apply offset obj args)
    (apply clojure.core/drop obj args)))<|MERGE_RESOLUTION|>--- conflicted
+++ resolved
@@ -189,15 +189,10 @@
         preds     (if (and (seq restriction) (seq aliases))
                     (apply-aliases-to-predicate restriction aliases)
                     (when restriction
-<<<<<<< HEAD
                       restriction))
         statement (clean-sql ["SELECT"
 			      (when select-modifiers (join-str (clojure.core/distinct select-modifiers)))
 			      fields
-=======
-                    restriction))
-        statement (clean-sql ["SELECT" fields
->>>>>>> e8e5dc90
                        (when tables "FROM") tables
                        (when preds "WHERE") (str preds)
                        (when (seq order-by) (str "ORDER BY " (to-orderlist tname order-by)))
