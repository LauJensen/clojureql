(ns clojureql.core
  ^{:author "Lau B. Jensen    <lau.jensen@bestinclass.dk>"
    :doc    "ClojureQL is superior SQL integration for Clojure, which allows
             you to access tables and rows as objects that have uniform interfaces
             for queries, inserts and deletions.

             Short Tutorial:

             First you may define a connection object through which database access
             will be provided.

             (def db
                  {:classname   \"com.mysql.jdbc.Driver\"
                   :subprotocol \"mysql\"
                   :user        \"cql\"
                   :password    \"cql\"
                   :subname     \"//localhost:3306/cql\"})

             This object can be used in 2 ways:
               1) As a connection which opens and closes on every query.
                  To achieve this, pass the db object as the first argument
                  when you construct a table:

                          (table db :users)

               2) As a persistent connection, which does not automatically close:

                          (open-global :mysql db)

                  This call opens the connection, which can then be supplied to the
                  table constructor as well:

                          (table :mysql :users)

             With a connection established/defined you can begin interacting with your
             database. Everything revolves around table objects, which can be queried (@)
             added to (conj!), deleted from (disj!), joined to others tables (join or
             outer-join) and much more. All actions on tables are composable and this
             is the contract:

                 No action is executed unless the table object is deferenced (@) or
                 if you call a function which is suffixed with a bang (!).

             How do I query all fields of a table named 'users'?

                 @(table :mysql :users)

             How do I query 2 specific columns?

                 @(-> (table :mysql :users)
                      (project [:name :title]))

             How do I compose actions on queries?

                 @(-> (table :mysql :users)
                      (select (where (= :name \"Lau\")))
                      (project [:name :title]))
                      (sort :name :asc))

             How do I inspect the compiled SQL statement before execution?

                 (-> (table :mysql :users)
                     (select (where (= :name \"Lau\")))
                     (project [:name :title]))
                     (sort :asc)
                     (compile nil))

             For more advanced examples please review README.md, demo.clj and core_test.clj."
    :url    "http://github.com/LauJensen/clojureql"}
  (:refer-clojure
   :exclude [take drop sort conj! disj! compile])
  (:use
   [clojureql internal predicates]
   [clojure.string :only [join upper-case] :rename {join join-str}]
   [clojure.contrib sql [core :only [-?> -?>>]]]
   [clojure.contrib.sql.internal :as sqlint]
   [clojure.walk :only (postwalk-replace)]))

                                        ; GLOBALS

(def *debug* false) ; If true: Shows all SQL expressions before executing
(def global-connections (atom {}))

(declare table?)
(declare compile)
(declare table?)

                                        ; CONNECTIVITY

(defn open-global [id specs]
  (let [con (sqlint/get-connection specs)]
    (when-let [ac (-> specs :auto-commit)]
      (.setAutoCommit con ac))
    (swap! global-connections assoc id {:connection con :opts specs})))

(defn close-global
  "Supplied with a keyword identifying a global connection, that connection
  is closed and the reference dropped."
  [conn-name]
  (if-let [conn (conn-name @global-connections)]
    (do
      (.close (:connection conn))
      (swap! global-connections dissoc conn-name)
      true)
    (throw
     (Exception. (format "No global connection by that name is open (%s)" conn-name)))))

(defmacro with-cnx
  "For internal use only. If you want to wrap a query in a connection, use
   with-connection"
  [db-spec & body]
  `(with-cnx* ~db-spec (fn [] ~@body)))

(defn with-cnx*
  "Evaluates func in the context of a new connection to a database then
  closes the connection."
  [con-info func]
  (io!
   (if (keyword? con-info)
     (if-let [con (@clojureql.core/global-connections con-info)]
       (binding [sqlint/*db*
                 (assoc sqlint/*db*
                   :connection (:connection con)
                   :level 0
                   :rollback (atom false)
                   :opts     (:opts con))]
         (func))
       (throw
        (Exception. "No such global connection currently open!")))
     (with-open [con (sqlint/get-connection con-info)]
       (binding [sqlint/*db*
                 (assoc sqlint/*db*
                   :connection con
                   :level 0
                   :rollback (atom false)
                   :opts     con-info)]
         (.setAutoCommit con (or (-> con-info :auto-commit) true))
         (func))))))

                                       ; INTERFACES


(defmacro with-results
  "Executes the body, wherein the results of the query can be accessed
   via the name supplies as results.

  Example:
   (with-results table res
     (println res))"
  [[results tble] & body]
  `(apply-on ~tble (fn [~results] ~@body)))

(defmacro where [clause]
  "Constructs a where-clause for queries.

   (where (or (< :a 2) (>= :b 4))) => \"((a < ?) OR (b >= ?))\"

   If you call str on the result, you'll get the above. If you call
   (:env) you will see the captured environment

   Use as: (select tble (where ...))"
  `~(postwalk-replace
     '{=   clojureql.predicates/=*
       !=  clojureql.predicates/!=*
       <   clojureql.predicates/<*
       >   clojureql.predicates/>*
       <=  clojureql.predicates/<=*
       >=  clojureql.predicates/>=*
       and clojureql.predicates/and*
       or  clojureql.predicates/or*}
     clause))

                                        ; SQL COMPILER

(defmulti compile
  (fn [table db] (:dialect db)))

(defn build-join
  "Generates a JOIN statement from the joins field of a table"
  [{[tname pred] :data type :type pos :position} aliases]
  (let [pred (if (and (seq aliases) (string? pred))
               (reduce (fn [acc a]
                         (let [t1name (if (or (keyword? tname) (string? tname))
                                        (to-tablename tname)
                                        (to-tablename (:tname tname)))
                               alias  (-> (.split a "\\.") first)]
                           (if (.contains alias t1name)
                             (replace-in acc t1name alias)
                             acc)))
                       pred (map last aliases))
               pred)
        [subselect env] (when (requires-subselect? tname)
                          (compile tname :default))]
    [(assemble-sql "%s %s JOIN %s %s %s"
       (if (keyword? pos)  (-> pos name .toUpperCase) "")
       (if (not= :join type) (-> type name .toUpperCase) "")
       (if (requires-subselect? tname)
         (assemble-sql "(%s) AS %s_subselect" subselect
                       (to-tablename (:tname tname)))
         (to-tablename tname))
       (if-not (keyword? pred) " ON " "")
       (if (keyword? pred)
         (format " USING(%s) " (name pred))
         (-> (str pred) (apply-aliases aliases) first)))
     (if (and subselect (map? pred))
       (assoc pred :env (into (:env pred) env))
       pred)]))

<<<<<<< HEAD
(defn- combination-op [combination]
  (->> [(:type combination) (:mode combination)]
       (remove nil?)
       (map name)
       (join-str " ")
       upper-case))

(defn- append-combination [type relation-1 relation-2 & [mode]]
  (assoc relation-1
    :combination
    (if-let [combination (:combination relation-1)]
      {:relation (append-combination type (:relation combination) relation-2 mode)
       :type (:type combination)
       :mode (:mode combination)}
      {:relation relation-2 :type type :mode mode}) ))

(defn- append-combinations [type relation relations & [mode]]
  (reduce #(append-combination type %1 %2 mode)
          relation (if (vector? relations) relations [relations])))

(defn to-sql [tble]
=======
(defmethod compile :default [tble db]
>>>>>>> 4329c827
  (let [{:keys [cnx tname tcols restriction renames joins
                grouped-by limit offset order-by]} tble
        aliases   (when joins (extract-aliases joins))
        combination (if (:combination tble) (compile (:relation (:combination tble)) :default))
        fields    (str (if tcols (to-fieldlist tname tcols) "*")
                       (when (seq aliases)
                         (str "," (join-str "," (map last aliases)))))
        jdata     (when joins
                    (for [join-data joins] (build-join join-data aliases)))
        tables    (if joins
                    (str (if renames
                           (with-rename tname (qualify tname tcols) renames)
                           (to-tablename tname))
                         \space
                         (join-str " " (map first jdata)))
                    (if renames
                      (with-rename tname (qualify tname tcols) renames)
                      (to-tablename tname)))
        preds     (if (and aliases restriction)
                    (apply-aliases-to-predicate restriction aliases)
                    (when restriction
                      restriction))
        statement (clean-sql ["SELECT" fields
                       (when tables "FROM") tables
                       (when preds "WHERE") (str preds)
                       (when (seq order-by) (str "ORDER BY " (to-orderlist tname order-by)))
                       (when grouped-by     (str "GROUP BY " (to-fieldlist tname grouped-by)))
                       (when limit          (str "LIMIT " limit))
                       (when offset         (str "OFFSET " offset))
<<<<<<< HEAD
                       (when combination    (str (combination-op (:combination tble)) " " (first combination)))])
=======
                       (when combination    (str (-> tble :combination :type name upper-case)
                                                 \space
                                                 (first combination)))])
>>>>>>> 4329c827
        env       (concat
                   (->> [(map (comp :env last) jdata) (if preds [(:env preds)])]
                        flatten (remove nil?) vec)
                   (rest combination))
        sql-vec   (into [statement] env)]
    (when *debug* (prn sql-vec))
    sql-vec))

<<<<<<< HEAD
(defn interpolate-sql [[stmt & args]]
  "For compilation test purposes only"
  (reduce #(.replaceFirst %1 "\\?" (if (nil? %2) "NULL" (str %2))) stmt args))

=======
>>>>>>> 4329c827
                                        ; RELATIONAL ALGEBRA

(defprotocol Relation
  (select     [this predicate]            "Queries the table using a predicate")
  (project    [this fields]               "Projects fields onto the query")
  (join       [this table2 join_on]       "Joins two table")
  (outer-join [this table2 type join_on]  "Makes an outer join of type :left|:right|:full")
  (rename     [this newnames]             "Renames colums in a join")
  (aggregate  [this aggregates]
              [this aggregates group-by]  "Computes aggregates grouped by the specified fields")

  (conj!      [this records]              "Inserts record(s) into the table")
  (disj!      [this predicate]            "Deletes record(s) from the table")
  (update-in! [this pred records]         "Inserts or updates record(s) where pred is true")

<<<<<<< HEAD
  (difference [this relations]
              [this relations mode]       "Return a relation that is the difference of the input relations. To allow duplicate values use :all as mode.")

  (intersection [this relations]
                [this relations mode]     "Return a relation that is the intersection of the input relations. To allow duplicate values use :all as mode.")

  (union      [this relations]
              [this relations mode]       "Return a relation that is the difference of the input relations. To allow duplicate values use :all as mode.")
=======
  (intersection [this relation]           "The set intersection of the relations.")
  (difference   [this relation]           "The set difference of the relations.")
  (union        [this relation]           "The set union of the relations.")
>>>>>>> 4329c827

  (limit      [this n]                    "Queries the table with LIMIT n, call via take")
  (offset     [this n]                    "Queries the table with OFFSET n, call via drop")
  (sorted     [this fields]               "Sorts the query using fields, call via sort")
  (grouped    [this field]                "Groups the expression by field")

  (apply-on   [this f]                    "Applies f on a resultset, call via with-results"))

(defrecord RTable [cnx tname tcols restriction renames joins grouped-by limit offset order-by]
  clojure.lang.IDeref
  (deref [this]
     (in-connection*
      (with-results* (compile this cnx)
        (fn [rs] (doall rs)))))

  Relation
  (apply-on [this f]
    (let [[sql-string & env] (compile this cnx)]
     (in-connection*
       (with-open [stmt (.prepareStatement (:connection sqlint/*db*) sql-string)]
	 (doseq [[idx v] (map vector (iterate inc 1) env)]
	   (.setObject stmt idx v))
         (with-open [rset (.executeQuery stmt)]
           (f (resultset-seq rset)))))))

  (select [this predicate]
    (assoc this :restriction predicate)) ;TODO: Make this additive

  (project [this fields]
    (assoc this :tcols fields))

  (join [this table2 join-on]
    (if (requires-subselect? table2)
      (assoc this
        :joins (conj (or joins [])
                 {:data     [table2 join-on]
                 :type     :join
                 :position ""}))
      (assoc this
        :tcols (if-let [t2cols (seq (:tcols table2))]
                 (apply conj (or tcols [])
                        (qualify (to-tablename (:tname table2)) t2cols))
                 tcols)
        :joins (conj (or joins [])
                 {:data     [(to-tablename (:tname table2)) join-on]
                 :type     :join
                 :position ""}))))

<<<<<<< HEAD
=======
  (difference [this relation]
    (assoc this :combination {:relation relation :type :except}))

  (intersection [this relation]
    (assoc this :combination {:relation relation :type :intersect}))

  (union [this relation]
    (assoc this :combination {:relation relation :type :union}))

>>>>>>> 4329c827
  (outer-join [this table2 type join-on]
    (if (requires-subselect? table2)
      (assoc this
        :joins (conj (or joins [])
                 {:data     [table2 join-on]
                 :type     :outer
                 :position type}))
      (assoc this
        :tcols (if-let [t2cols (seq (:tcols table2))]
                 (apply conj (or tcols [])
                        (qualify (to-tablename (:tname table2)) t2cols))
                 tcols)
        :joins (conj (or joins [])
                 {:data     [(to-tablename (:tname table2)) join-on]
                  :type     :outer
                  :position type}))))

  (difference [this relations]
    (difference this relations nil))

  (difference [this relations mode]
    (append-combinations :except this relations mode))

  (intersection [this relations]
    (intersection this relations nil))

  (intersection [this relations mode]
    (append-combinations :intersect this relations mode))

  (union [this relations]
    (union this relations nil))

  (union [this relations mode]
    (append-combinations :union this relations mode))

  (rename [this newnames]
    (assoc this :renames (merge (or renames {}) newnames)))

  (aggregate [this aggregates]
    (aggregate this aggregates []))

  (aggregate [this aggregates group-by]
     (let [grps (reduce conj group-by grouped-by)
           table (project this (into grps aggregates))]
      (if (seq grps)
        (assoc table :grouped-by grps)
        table)))

  (conj! [this records]
     (in-connection*
      (if (map? records)
        (insert-records tname records)
        (apply insert-records tname records)))
     this)

  (disj! [this predicate]
     (in-connection*
       (delete-rows tname (into [(str predicate)] (:env predicate))))
    this)

  (update-in! [this pred records]
    (let [predicate (into [(str pred)] (:env pred))]
      (when *debug* (prn predicate))
      (in-connection*
       (if (map? records)
         (update-or-insert-vals tname predicate records)
         (apply update-or-insert-vals tname predicate records)))
      this))

  (grouped [this field]
    (assoc this :grouped-by (to-name tname field)))

  (limit [this n]
    (if limit
      (assoc this :limit (min limit n))
      (assoc this :limit n)))

  (offset [this n]
    (let [limit  (if limit  (- limit  n))
          offset (if offset (+ offset n) n)]
      (assoc this
        :limit  limit
        :offset offset)))

  (sorted [this fields]
    (assoc this
      :order-by fields)))

                                        ; INTERFACES

(defn interpolate-sql [[stmt & args]]
  "For compilation test purposes only"
  (reduce #(.replaceFirst %1 "\\?" (if (nil? %2) "NULL" (str %2))) stmt args))

(defn table
  "Constructs a relational object."
  ([table-name]
     (table nil table-name))
  ([connection-info table-name]
     (RTable. connection-info table-name [:*] nil nil nil nil nil nil nil)))

(defn table?
  "Returns true if tinstance is an instnce of RTable"
  [tinstance]
  (instance? clojureql.core.RTable tinstance))

(defn take
  "A take which works on both tables and collections"
  [obj & args]
  (if (table? obj)
    (apply limit obj args)
    (apply clojure.core/take obj args)))

(defn sort
  "A sort which works on both tables and collections"
  [obj & args]
  (if (table? obj)
    (apply sorted obj args)
    (apply clojure.core/sort obj args)))

(defn drop
  "A drop which works on both tables and collections"
  [obj & args]
  (if (table? obj)
    (apply offset obj args)
    (apply clojure.core/drop obj args)))<|MERGE_RESOLUTION|>--- conflicted
+++ resolved
@@ -169,8 +169,6 @@
        and clojureql.predicates/and*
        or  clojureql.predicates/or*}
      clause))
-
-                                        ; SQL COMPILER
 
 (defmulti compile
   (fn [table db] (:dialect db)))
@@ -206,7 +204,6 @@
        (assoc pred :env (into (:env pred) env))
        pred)]))
 
-<<<<<<< HEAD
 (defn- combination-op [combination]
   (->> [(:type combination) (:mode combination)]
        (remove nil?)
@@ -227,10 +224,7 @@
   (reduce #(append-combination type %1 %2 mode)
           relation (if (vector? relations) relations [relations])))
 
-(defn to-sql [tble]
-=======
 (defmethod compile :default [tble db]
->>>>>>> 4329c827
   (let [{:keys [cnx tname tcols restriction renames joins
                 grouped-by limit offset order-by]} tble
         aliases   (when joins (extract-aliases joins))
@@ -260,13 +254,7 @@
                        (when grouped-by     (str "GROUP BY " (to-fieldlist tname grouped-by)))
                        (when limit          (str "LIMIT " limit))
                        (when offset         (str "OFFSET " offset))
-<<<<<<< HEAD
-                       (when combination    (str (combination-op (:combination tble)) " " (first combination)))])
-=======
-                       (when combination    (str (-> tble :combination :type name upper-case)
-                                                 \space
-                                                 (first combination)))])
->>>>>>> 4329c827
+                       (when combination    (str (combination-op (:combination tble)) \space (first combination)))])
         env       (concat
                    (->> [(map (comp :env last) jdata) (if preds [(:env preds)])]
                         flatten (remove nil?) vec)
@@ -275,13 +263,6 @@
     (when *debug* (prn sql-vec))
     sql-vec))
 
-<<<<<<< HEAD
-(defn interpolate-sql [[stmt & args]]
-  "For compilation test purposes only"
-  (reduce #(.replaceFirst %1 "\\?" (if (nil? %2) "NULL" (str %2))) stmt args))
-
-=======
->>>>>>> 4329c827
                                         ; RELATIONAL ALGEBRA
 
 (defprotocol Relation
@@ -297,7 +278,6 @@
   (disj!      [this predicate]            "Deletes record(s) from the table")
   (update-in! [this pred records]         "Inserts or updates record(s) where pred is true")
 
-<<<<<<< HEAD
   (difference [this relations]
               [this relations mode]       "Return a relation that is the difference of the input relations. To allow duplicate values use :all as mode.")
 
@@ -306,11 +286,6 @@
 
   (union      [this relations]
               [this relations mode]       "Return a relation that is the difference of the input relations. To allow duplicate values use :all as mode.")
-=======
-  (intersection [this relation]           "The set intersection of the relations.")
-  (difference   [this relation]           "The set difference of the relations.")
-  (union        [this relation]           "The set union of the relations.")
->>>>>>> 4329c827
 
   (limit      [this n]                    "Queries the table with LIMIT n, call via take")
   (offset     [this n]                    "Queries the table with OFFSET n, call via drop")
@@ -359,18 +334,6 @@
                  :type     :join
                  :position ""}))))
 
-<<<<<<< HEAD
-=======
-  (difference [this relation]
-    (assoc this :combination {:relation relation :type :except}))
-
-  (intersection [this relation]
-    (assoc this :combination {:relation relation :type :intersect}))
-
-  (union [this relation]
-    (assoc this :combination {:relation relation :type :union}))
-
->>>>>>> 4329c827
   (outer-join [this table2 type join-on]
     (if (requires-subselect? table2)
       (assoc this
