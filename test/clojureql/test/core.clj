--- conflicted
+++ resolved
@@ -133,8 +133,7 @@
       (update-in! (table :users) (where (= :salary nil)) {:salary 1000})))
 
   (testing "difference"
-<<<<<<< HEAD
-    (are [x y] (= (-> x to-sql interpolate-sql) y)
+    (are [x y] (= (-> x (compile nil) interpolate-sql) y)
          (difference (select (table :users) (where (>= :id 0)))
                 (select (table :users) (where (= :id 1))))
          "SELECT users.* FROM users WHERE (id >= 0) EXCEPT SELECT users.* FROM users WHERE (id = 1)"
@@ -148,7 +147,7 @@
          "SELECT users.* FROM users WHERE (id >= 0) EXCEPT ALL SELECT users.* FROM users WHERE (id = 1) EXCEPT DISTINCT SELECT users.* FROM users WHERE (id <= 2)"))
 
   (testing "intersection"
-    (are [x y] (= (-> x to-sql interpolate-sql) y)
+    (are [x y] (= (-> x (compile nil) interpolate-sql) y)
          (intersection (select (table :users) (where (>= :id 0)))
                 (select (table :users) (where (= :id 1))))
          "SELECT users.* FROM users WHERE (id >= 0) INTERSECT SELECT users.* FROM users WHERE (id = 1)"
@@ -162,7 +161,7 @@
          "SELECT users.* FROM users WHERE (id >= 0) INTERSECT ALL SELECT users.* FROM users WHERE (id = 1) INTERSECT DISTINCT SELECT users.* FROM users WHERE (id <= 2)"))
 
   (testing "union"
-    (are [x y] (= (-> x to-sql interpolate-sql) y)
+    (are [x y] (= (-> x (compile nil) interpolate-sql) y)
          (union (select (table :users) (where (>= :id 0)))
                 (select (table :users) (where (= :id 1))))
          "SELECT users.* FROM users WHERE (id >= 0) UNION SELECT users.* FROM users WHERE (id = 1)"
@@ -176,7 +175,7 @@
          "SELECT users.* FROM users WHERE (id >= 0) UNION ALL SELECT users.* FROM users WHERE (id = 1) UNION DISTINCT SELECT users.* FROM users WHERE (id <= 2)"))
 
   (testing "difference, intersection and union"
-    (are [x y] (= (-> x to-sql interpolate-sql) y)
+    (are [x y] (= (-> x (compile nil) interpolate-sql) y)
          (let [t1 (table :t1) t2 (table :t2)]
            (-> (select t1 (where (= :id 1)))
                (union t2)
@@ -187,23 +186,16 @@
              (intersection (select (table :users) (where (= :id 2))))
              (union (select (table :users) (where (<= :id 3))) :distinct))
          "SELECT users.* FROM users WHERE (id >= 0) EXCEPT ALL SELECT users.* FROM users WHERE (id = 1) INTERSECT SELECT users.* FROM users WHERE (id = 2) UNION DISTINCT SELECT users.* FROM users WHERE (id <= 3)"))
-=======
-    (are [x y] (= (-> x (compile nil) interpolate-sql) y)
-         (difference (select (table :users) (where (> :id 50)))
-                     (select (table :users) (where (< :id 100))))
-         "SELECT users.* FROM users WHERE (id > 50) EXCEPT SELECT users.* FROM users WHERE (id < 100)"))
-
-  (testing "intersection"
-    (are [x y] (= (-> x (compile nil) interpolate-sql) y)
-         (intersection (select (table :users) (where (> :id 50)))
-                       (select (table :users) (where (< :id 100))))
-         "SELECT users.* FROM users WHERE (id > 50) INTERSECT SELECT users.* FROM users WHERE (id < 100)"))
-
-  (testing "union"
-    (are [x y] (= (-> x (compile nil) interpolate-sql) y)
-         (union (select (table :users) (where (> :id 50)))
-                (select (table :users) (where (< :id 100))))
-         "SELECT users.* FROM users WHERE (id > 50) UNION SELECT users.* FROM users WHERE (id < 100)"))
->>>>>>> 4329c827
-
-  )+
+  )
+
+(interpolate-sql
+ (compile
+  (-> (select (table :users) (where (>= :id 0)))
+      (union (select (table :users) (where (= :id 1))) :all)
+      (union (select (table :users) (where (<= :id 2))) :distinct))
+  nil))
+
+  (-> (select (table :users) (where (>= :id 0)))
+      (union (select (table :users) (where (= :id 1))) :all)
+      (union (select (table :users) (where (<= :id 2))) :distinct))